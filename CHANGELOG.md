<<<<<<< HEAD
## 0.3.7

- Add IOStreamTransport to connect a client and server via dart streams in a single application
=======
## 0.4.0

- Add support for StreamableHTTP client
- Add support for StreamableHTTP server
>>>>>>> ae626ae3

## 0.3.6

- Improve pub.dev points

## 0.3.5

- Lower min dart sdk to 3.0.0

## 0.3.4

- Fix Sampling result parsing error

## 0.3.3

- Add Gemini MCP Client Example
- Add Anthropic MCP Client Example
- Add Weather MCP Server Example

## 0.3.2

- Add SSE Server Manager for easier SSE server implementation

## 0.3.1

- Add Client support (stdio)
- Add resource and prompts example to stdio server and client

## 0.3.0

- Full refactor of the codebase to match it with the Typescript SDK implementation.

## 0.2.0

- Make it no need to call trasnport.connect()

## 0.1.1

- Add examples visible in pub.dev

## 0.1.0

- Add SSE support

## 0.0.2

- Expose more types

## 0.0.1

- Initial version.<|MERGE_RESOLUTION|>--- conflicted
+++ resolved
@@ -1,13 +1,11 @@
-<<<<<<< HEAD
-## 0.3.7
+# 0.4.1
 
 - Add IOStreamTransport to connect a client and server via dart streams in a single application
-=======
+
 ## 0.4.0
 
 - Add support for StreamableHTTP client
 - Add support for StreamableHTTP server
->>>>>>> ae626ae3
 
 ## 0.3.6
 
